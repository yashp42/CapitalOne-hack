--- conflicted
+++ resolved
@@ -3,28 +3,32 @@
   "version": "0.1.0",
   "private": true,
   "dependencies": {
+    "@react-three/drei": "^10.6.1",
+    "@react-three/fiber": "^9.3.0",
     "@testing-library/dom": "^10.4.1",
     "@testing-library/jest-dom": "^6.6.4",
     "@testing-library/react": "^16.3.0",
     "@testing-library/user-event": "^13.5.0",
+    "axios": "^1.11.0",
+    "firebase": "^12.1.0",
+    "framer-motion": "^12.23.12",
     "react": "^19.1.1",
+    "react-cookies": "^0.1.1",
     "react-dom": "^19.1.1",
+    "react-icons": "^5.5.0",
+    "react-router-dom": "^7.8.0",
     "react-scripts": "5.0.1",
+    "react-window": "^1.8.11",
+    "react-window-infinite-loader": "^1.0.10",
+    "three": "^0.179.1",
     "web-vitals": "^2.1.4"
   },
   "scripts": {
-<<<<<<< HEAD
-    "start": "react-scripts start",
-    "build": "react-scripts build",
-    "test": "react-scripts test",
-    "eject": "react-scripts eject"
-=======
     "start": "cross-env HOST=127.0.0.1 PORT=3000 craco start",
     "build": "craco build",
     "test": "craco test",
     "eject": "react-scripts eject",
     "analyze": "npm run build && npx webpack-bundle-analyzer build/static/js/*.js"
->>>>>>> 2e4455ac
   },
   "eslintConfig": {
     "extends": [
@@ -43,8 +47,6 @@
       "last 1 firefox version",
       "last 1 safari version"
     ]
-<<<<<<< HEAD
-=======
   },
   "devDependencies": {
     "@craco/craco": "^7.1.0",
@@ -53,6 +55,5 @@
     "postcss": "^8.5.6",
     "tailwindcss": "^3.4.17",
     "webpack-bundle-analyzer": "^4.10.2"
->>>>>>> 2e4455ac
   }
 }