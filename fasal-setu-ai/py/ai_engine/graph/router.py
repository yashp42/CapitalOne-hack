from .state import PlannerState, ToolCall, TOOL_NAMES

import os
import json
from pathlib import Path
from dotenv import load_dotenv
from langchain_openai import ChatOpenAI
from langchain_google_genai import ChatGoogleGenerativeAI

load_dotenv()


def _get_llm():
    gemini_key = os.environ.get("GEMINI_API_KEY")
    if gemini_key:
        return ChatGoogleGenerativeAI(model="gemini-1.5-flash", google_api_key=gemini_key)
    return ChatOpenAI(model="gpt-4o-mini")


model = _get_llm()

def _build_planner_prompt(state: PlannerState) -> str:
    """
    Compose the planner prompt for LLM-1. Instructs the LLM to output strict JSON with:
    intent, decision_template, missing (optional), tool_calls (array of {tool, args}).
    """
    intent_templates = {
        "irrigation_decision": "irrigation_now_or_wait",
        "variety_selection": "variety_ranked_list",
        "temperature_risk": "frost_or_heat_risk_assessment",
        "market_advice": "sell_or_hold_decision",
        "credit_policy_match": "ranked_credit_options",
        "pesticide_advice": "pesticide_safe_recommendation",
    }

    prompts_dir = Path(__file__).resolve().parent.parent / "prompts"
    system_prompt = (prompts_dir / "system.txt").read_text()
    instruction_template = (prompts_dir / "instruction.txt").read_text()
    instruction = instruction_template.format(
        intents=list(intent_templates.keys()),
        templates=list(intent_templates.values()),
        tools=list(TOOL_NAMES),
        query=state.query,
        profile=json.dumps(state.profile or {}, ensure_ascii=False),
    )
    return f"{system_prompt}\n\n{instruction}"


def router_node(state: PlannerState) -> PlannerState:
    prompt = _build_planner_prompt(state)
    try:
<<<<<<< HEAD
        print("[LLM-1 Planner] Calling Gemini LLM with prompt:\n", prompt)
        response = model.generate_content(prompt)
        print("[LLM-1 Planner] Gemini LLM response:", response.text)
        # Remove Markdown code block formatting if present
        resp_text = response.text.strip()
        if resp_text.startswith('```'):
            # Remove triple backticks and optional 'json' label
            resp_text = resp_text.lstrip('`')
            if resp_text.startswith('json'):
                resp_text = resp_text[4:]
            resp_text = resp_text.strip()
            if resp_text.endswith('```'):
                resp_text = resp_text[:-3].strip()
        plan = json.loads(resp_text)
        # Ensure intent and decision_template are always valid strings
        state.intent = plan.get("intent") or "irrigation_decision"
        state.decision_template = plan.get("decision_template") or "irrigation_now_or_wait"
        state.missing = plan.get("missing")
        state.pending_tool_calls = [ToolCall(**tc) for tc in plan.get("tool_calls", [])]
        # Handle general_answer for general/greeting queries
        state.general_answer = plan.get("general_answer")
    except Exception as e:
        print("[LLM-1 Planner] Exception occurred:", e)
=======
        response = model.invoke(prompt)
        plan = json.loads(response.content)
        state.intent = plan.get("intent")
        state.decision_template = plan.get("decision_template")
        state.missing = plan.get("missing")
        state.pending_tool_calls = [ToolCall(**tc) for tc in plan.get("tool_calls", [])]
    except Exception:
>>>>>>> cb1770ba
        # Fallback: hardcoded plan for demo or error
        state.intent = "irrigation_decision"
        state.decision_template = "irrigation_now_or_wait"
        state.missing = ["crop"] if not state.profile or "crop" not in (state.profile or {}) else []
        state.pending_tool_calls = []
        if state.profile and "crop" in state.profile:
            state.pending_tool_calls = [
                ToolCall(tool="weather_outlook", args={"lat": 25.6, "lon": 85.1})
            ]
    return state<|MERGE_RESOLUTION|>--- conflicted
+++ resolved
@@ -3,8 +3,8 @@
 import os
 import json
 from pathlib import Path
+
 from dotenv import load_dotenv
-from langchain_openai import ChatOpenAI
 from langchain_google_genai import ChatGoogleGenerativeAI
 
 load_dotenv()
@@ -12,10 +12,9 @@
 
 def _get_llm():
     gemini_key = os.environ.get("GEMINI_API_KEY")
-    if gemini_key:
-        return ChatGoogleGenerativeAI(model="gemini-1.5-flash", google_api_key=gemini_key)
-    return ChatOpenAI(model="gpt-4o-mini")
-
+    if not gemini_key:
+        raise RuntimeError("GEMINI_API_KEY environment variable not set.")
+    return ChatGoogleGenerativeAI(model="gemini-2.0-flash", google_api_key=gemini_key)
 
 model = _get_llm()
 
@@ -49,21 +48,34 @@
 def router_node(state: PlannerState) -> PlannerState:
     prompt = _build_planner_prompt(state)
     try:
-<<<<<<< HEAD
         print("[LLM-1 Planner] Calling Gemini LLM with prompt:\n", prompt)
-        response = model.generate_content(prompt)
-        print("[LLM-1 Planner] Gemini LLM response:", response.text)
-        # Remove Markdown code block formatting if present
-        resp_text = response.text.strip()
-        if resp_text.startswith('```'):
-            # Remove triple backticks and optional 'json' label
-            resp_text = resp_text.lstrip('`')
-            if resp_text.startswith('json'):
-                resp_text = resp_text[4:]
-            resp_text = resp_text.strip()
-            if resp_text.endswith('```'):
-                resp_text = resp_text[:-3].strip()
-        plan = json.loads(resp_text)
+        response = model.invoke(prompt)
+        plan = None
+        resp_text = None
+        # LangChain Gemini returns an object with .content for text output
+        if hasattr(response, 'content'):
+            content = response.content
+            if isinstance(content, list):
+                resp_text = "\n".join(str(x) for x in content).strip()
+            elif isinstance(content, str):
+                resp_text = content.strip()
+        elif isinstance(response, dict):
+            plan = response
+            print("[LLM-1 Planner] Gemini LLM response (dict):", plan)
+        else:
+            resp_text = str(response).strip()
+        if resp_text:
+            print("[LLM-1 Planner] Gemini LLM response (raw):", resp_text)
+            if resp_text.startswith('```'):
+                resp_text = resp_text.lstrip('`')
+                if resp_text.startswith('json'):
+                    resp_text = resp_text[4:]
+                resp_text = resp_text.strip()
+                if resp_text.endswith('```'):
+                    resp_text = resp_text[:-3].strip()
+            plan = json.loads(resp_text)
+        if plan is None:
+            raise ValueError("LLM did not return a valid plan.")
         # Ensure intent and decision_template are always valid strings
         state.intent = plan.get("intent") or "irrigation_decision"
         state.decision_template = plan.get("decision_template") or "irrigation_now_or_wait"
@@ -73,15 +85,6 @@
         state.general_answer = plan.get("general_answer")
     except Exception as e:
         print("[LLM-1 Planner] Exception occurred:", e)
-=======
-        response = model.invoke(prompt)
-        plan = json.loads(response.content)
-        state.intent = plan.get("intent")
-        state.decision_template = plan.get("decision_template")
-        state.missing = plan.get("missing")
-        state.pending_tool_calls = [ToolCall(**tc) for tc in plan.get("tool_calls", [])]
-    except Exception:
->>>>>>> cb1770ba
         # Fallback: hardcoded plan for demo or error
         state.intent = "irrigation_decision"
         state.decision_template = "irrigation_now_or_wait"
