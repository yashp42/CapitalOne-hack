--- conflicted
+++ resolved
@@ -4,11 +4,7 @@
 from __future__ import annotations
 
 import logging
-<<<<<<< HEAD
-from typing import Any, Dict, List, Optional, Tuple
-=======
 from typing import Any, Dict, List, Optional, Tuple, cast
->>>>>>> 2e4455ac
 
 from .state import PlannerState, ToolCall
 
@@ -22,38 +18,24 @@
     "geocode_tool": "location",
     "weather_outlook": "weather",
     "prices_fetch": "prices",
-<<<<<<< HEAD
-    "regional_crop_info": "calendar",  # keeps 'calendar' slot for backward compatibility
-=======
     # keep legacy name "calendar" for regional crop info outputs
     "regional_crop_info": "calendar",
->>>>>>> 2e4455ac
     "policy_match": "policy",
     "pesticide_lookup": "pesticide",
     "storage_find": "storage",
     "soil_api": "soil",
     "rag_search": "rag",
-<<<<<<< HEAD
-    "web_search": "web"
-}
-
-=======
     "web_search": "web",
 }
 
 # Location dependent tool names used repeatedly
 LOCATION_BASED_TOOLS: List[str] = ["weather_outlook", "soil_api", "storage_find"]
 
->>>>>>> 2e4455ac
 # Regional Crop Info tool
 try:
     from ..tools.regional_crop_info import get_regional_crop_info
     TOOL_MAP["regional_crop_info"] = get_regional_crop_info
-<<<<<<< HEAD
-except Exception:
-=======
 except Exception:  # noqa: E722 - broad except acceptable for optional dependency fallback
->>>>>>> 2e4455ac
     def get_regional_crop_info(args: Dict[str, Any]) -> Dict[str, Any]:
         return {"data": {}, "source_stamp": {"type": "stub", "provider": "regional_crop_info"}}
     TOOL_MAP["regional_crop_info"] = get_regional_crop_info
@@ -62,11 +44,7 @@
 try:
     from ..tools.weather_api import weather_lookup as WEATHER_TOOL
     TOOL_MAP["weather_outlook"] = WEATHER_TOOL
-<<<<<<< HEAD
-except Exception:
-=======
-except Exception:  # noqa: E722
->>>>>>> 2e4455ac
+except Exception:  # noqa: E722
     def WEATHER_TOOL(args: Dict[str, Any]) -> Dict[str, Any]:
         return {"data": {}, "source_stamp": {"type": "stub", "provider": "weather"}}
     TOOL_MAP["weather_outlook"] = WEATHER_TOOL
@@ -75,11 +53,7 @@
 try:
     from ..tools.policy_match import policy_match
     TOOL_MAP["policy_match"] = policy_match
-<<<<<<< HEAD
-except Exception:
-=======
-except Exception:  # noqa: E722
->>>>>>> 2e4455ac
+except Exception:  # noqa: E722
     def policy_match(args: Dict[str, Any]) -> Dict[str, Any]:
         return {"data": {"eligible": []}, "source_stamp": {"type": "stub", "provider": "policy"}}
     TOOL_MAP["policy_match"] = policy_match
@@ -88,11 +62,7 @@
 try:
     from ..tools.pesticide_lookup import pesticide_lookup
     TOOL_MAP["pesticide_lookup"] = pesticide_lookup
-<<<<<<< HEAD
-except Exception:
-=======
-except Exception:  # noqa: E722
->>>>>>> 2e4455ac
+except Exception:  # noqa: E722
     def pesticide_lookup(args: Dict[str, Any]) -> Dict[str, Any]:
         return {"data": {"recommendations": []}, "source_stamp": {"type": "stub", "provider": "pesticide"}}
     TOOL_MAP["pesticide_lookup"] = pesticide_lookup
@@ -101,11 +71,7 @@
 try:
     from ..tools.mandi_api import prices_fetch
     TOOL_MAP["prices_fetch"] = prices_fetch
-<<<<<<< HEAD
-except Exception:
-=======
-except Exception:  # noqa: E722
->>>>>>> 2e4455ac
+except Exception:  # noqa: E722
     def prices_fetch(args: Dict[str, Any]) -> Dict[str, Any]:
         return {"data": {"rows": []}, "source_stamp": {"type": "stub", "provider": "mandi"}}
     TOOL_MAP["prices_fetch"] = prices_fetch
@@ -114,11 +80,7 @@
 try:
     from ..tools.storage_find import storage_find
     TOOL_MAP["storage_find"] = storage_find
-<<<<<<< HEAD
-except Exception:
-=======
-except Exception:  # noqa: E722
->>>>>>> 2e4455ac
+except Exception:  # noqa: E722
     def storage_find(args: Dict[str, Any]) -> Dict[str, Any]:
         return {"data": {"wdra": []}, "source_stamp": {"type": "stub", "provider": "storage"}}
     TOOL_MAP["storage_find"] = storage_find
@@ -127,11 +89,7 @@
 try:
     from ..tools.soil_api import soil_api
     TOOL_MAP["soil_api"] = soil_api
-<<<<<<< HEAD
-except Exception:
-=======
-except Exception:  # noqa: E722
->>>>>>> 2e4455ac
+except Exception:  # noqa: E722
     def soil_api(args: Dict[str, Any]) -> Dict[str, Any]:
         return {"data": {}, "source_stamp": {"type": "stub", "provider": "soil"}}
     TOOL_MAP["soil_api"] = soil_api
@@ -140,11 +98,7 @@
 try:
     from ..tools.rag_search import rag_search
     TOOL_MAP["rag_search"] = rag_search
-<<<<<<< HEAD
-except Exception:
-=======
-except Exception:  # noqa: E722
->>>>>>> 2e4455ac
+except Exception:  # noqa: E722
     def rag_search(args: Dict[str, Any]) -> Dict[str, Any]:
         return {"data": {"passages": []}, "source_stamp": {"type": "stub", "provider": "rag"}}
     TOOL_MAP["rag_search"] = rag_search
@@ -168,12 +122,6 @@
     TOOL_MAP["geocode_tool"] = geocode_run
 
 
-<<<<<<< HEAD
-def _maybe_enrich_latlon(args: Dict[str, Any], profile: Optional[Dict[str, Any]]) -> Tuple[Dict[str, Any], Optional[Dict[str, Any]]]:
-    """
-    If args lacks lat/lon but we have state+district (in args or profile),
-    call the geocoder and inject lat/lon.
-=======
 def _maybe_enrich_latlon(
     args: Dict[str, Any],
     profile: Optional[Dict[str, Any]],
@@ -181,7 +129,6 @@
     """Best-effort lat/lon enrichment.
 
     If args lacks lat/lon but state+district exist (directly or in profile), call geocoder.
->>>>>>> 2e4455ac
     Returns (args, meta) where meta may include {"geocode": {...}}.
     """
     args = dict(args)
@@ -214,12 +161,6 @@
     return args, None
 
 
-<<<<<<< HEAD
-def _normalize_args(tool: str, args: Dict[str, Any], profile: Optional[Dict[str, Any]]) -> Tuple[Dict[str, Any], Optional[Dict[str, Any]]]:
-    """Per-tool normalization (defaults, lat/lon inference, etc.)"""
-    args = dict(args)
-    meta: Optional[Dict[str, Any]] = None
-=======
 def _normalize_args(
     tool: str,
     args: Dict[str, Any],
@@ -230,7 +171,6 @@
     args = dict(args)
     meta: Optional[Dict[str, Any]] = None
     facts = temp_facts or {}
->>>>>>> 2e4455ac
 
     if tool == "regional_crop_info":
         args.setdefault("kind", "crop_calendar")
@@ -240,11 +180,6 @@
 
     elif tool == "weather_outlook":
         args.setdefault("days", 3)
-<<<<<<< HEAD
-        args, meta = _maybe_enrich_latlon(args, profile)
-
-    elif tool == "soil_api":
-=======
         
         # Check if geocode_tool was called previously in this batch
         if "location" in facts and isinstance(facts["location"], dict):
@@ -266,15 +201,11 @@
                 args["lon"] = float(location_data["lon"])
                 return args, {"geocode": facts["location"]}
                 
->>>>>>> 2e4455ac
         args, meta = _maybe_enrich_latlon(args, profile)
 
     elif tool == "storage_find":
         args.setdefault("state", (profile or {}).get("state"))
         args.setdefault("district", (profile or {}).get("district"))
-<<<<<<< HEAD
-        args, meta = _maybe_enrich_latlon(args, profile)
-=======
         
         # Check for geocode results
         if "location" in facts and isinstance(facts["location"], dict):
@@ -286,7 +217,6 @@
         else:
             args, meta = _maybe_enrich_latlon(args, profile)
             
->>>>>>> 2e4455ac
         args.setdefault("max_radius_km", 50)
 
     elif tool == "prices_fetch":
@@ -312,8 +242,6 @@
 def tools_node(state: PlannerState) -> PlannerState:
     """Execute pending tool calls and merge results into facts."""
     executed_calls: List[ToolCall] = list(state.pending_tool_calls)
-<<<<<<< HEAD
-=======
     
     # Create a temporary facts dict to store results as we go
     temp_facts = dict(state.facts) if hasattr(state, 'facts') else {}
@@ -361,13 +289,10 @@
             except Exception as exc:  # noqa: BLE001
                 logger.exception("Tool %s failed", "regional_crop_info")
                 temp_facts["calendar"] = {"error": str(exc)}
->>>>>>> 2e4455ac
 
     try:
         for call in executed_calls:
             tool_name = call.tool
-<<<<<<< HEAD
-=======
             # Skip geocode calls if we've already processed them
             if has_geocode and has_location_tools and tool_name == "geocode_tool":
                 continue
@@ -375,19 +300,10 @@
             if has_crop_info and has_prices and tool_name == "regional_crop_info":
                 continue
                 
->>>>>>> 2e4455ac
             tool_fn = TOOL_MAP.get(tool_name)
             slot = FACT_SLOT.get(tool_name, tool_name)
 
             if not tool_fn:
-<<<<<<< HEAD
-                state.facts[slot] = {"error": f"Tool not found: {tool_name}"}
-                continue
-
-            try:
-                norm_args, meta = _normalize_args(tool_name, call.args, state.profile)
-                result = _call_tool(tool_fn, norm_args)
-=======
                 temp_facts[slot] = {"error": f"Tool not found: {tool_name}"}
                 continue
 
@@ -427,7 +343,6 @@
                     args, meta = _normalize_args(tool_name, args, state.profile)
                     
                 result = _call_tool(tool_fn, args)
->>>>>>> 2e4455ac
 
                 # Attach meta (e.g., geocode_used) non-destructively
                 if meta and isinstance(result, dict):
@@ -437,13 +352,6 @@
                         result["_meta"]["geocode_used"] = True
                         result["_meta"]["geocode"] = meta["geocode"]
 
-<<<<<<< HEAD
-                state.facts[slot] = result
-
-            except Exception as exc:
-                logger.exception("Tool %s failed", tool_name)
-                state.facts[slot] = {"error": str(exc)}
-=======
                 temp_facts[slot] = result
 
             except Exception as exc:  # noqa: BLE001
@@ -489,23 +397,15 @@
                         except Exception as rex:  # noqa: BLE001
                             temp_facts[slot] = {"error": str(rex)}
                 state.facts = temp_facts
->>>>>>> 2e4455ac
 
         # Mark executed; clear pending
         state.tool_calls.extend(executed_calls)
         state.pending_tool_calls.clear()
 
-<<<<<<< HEAD
-    except Exception as e:
-        logger.error(f"tools_node error: {e}")
-        # Always return a valid state
-        state.facts = state.facts if hasattr(state, 'facts') else {}
-=======
     except Exception as e:  # noqa: BLE001
         logger.error(f"tools_node error: {e}")
         # Always return a valid state
         state.facts = temp_facts
->>>>>>> 2e4455ac
         state.tool_calls = state.tool_calls if hasattr(state, 'tool_calls') else []
 
     return state