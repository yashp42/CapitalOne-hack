
"""
build_index.py: Ingests all static JSON/text files from data/static_json/, chunks them
(JSON-aware), embeds with the `all-MiniLM-L6-v2` sentence-transformer (384‑dimensional),
and upserts to a Pinecone index.
"""
import os
import json
import os
from pathlib import Path
from typing import List, Dict, Any
from langchain.text_splitter import RecursiveCharacterTextSplitter
from dotenv import load_dotenv
load_dotenv()




# Use HuggingFaceEmbeddings for free, local embedding
try:
    from langchain_community.embeddings import HuggingFaceEmbeddings
except ImportError:
    raise ImportError("Please install langchain-community: pip install langchain-community")

try:
    from pinecone import Pinecone, ServerlessSpec
except ImportError:
    raise ImportError("Pinecone v7+ SDK is required. Please install with: pip install 'pinecone[grpc]'")

DATA_DIR = Path(__file__).parent.parent.parent / "data" / "static_json"
INDEX_NAME = "rag-index"

# Pinecone API key and environment should be set as env vars
PINECONE_API_KEY = os.environ.get("PINECONE_API_KEY")
PINECONE_ENV = os.environ.get("PINECONE_ENV", "us-central1")

def get_all_json_files(data_dir: Path) -> List[Path]:
    files = []
    for root, _, filenames in os.walk(data_dir):
        for fname in filenames:
            if fname.endswith(".json"):
                files.append(Path(root) / fname)
    return files

def load_and_chunk_json(file_path: Path, chunk_size=1024, chunk_overlap=100) -> List[Dict[str, Any]]:
    """Load JSON and chunk by top-level array/object or recursively by text."""
    with open(file_path, "r", encoding="utf-8") as f:
        data = json.load(f)
    # If it's a list of dicts, treat each as a chunk
    if isinstance(data, list):
        return [{"text": json.dumps(item, ensure_ascii=False), "source": str(file_path)} for item in data]
    # If it's a dict, chunk by keys or by text
    elif isinstance(data, dict):
        chunks = []
        for k, v in data.items():
            if isinstance(v, str) and len(v) > chunk_size:
                splitter = RecursiveCharacterTextSplitter(chunk_size=chunk_size, chunk_overlap=chunk_overlap)
                for chunk in splitter.split_text(v):
                    chunks.append({"text": chunk, "source": f"{file_path}:{k}"})
            else:
                chunks.append({"text": json.dumps({k: v}, ensure_ascii=False), "source": f"{file_path}:{k}"})
        return chunks
    else:
        # Fallback: treat as a single chunk
        return [{"text": json.dumps(data, ensure_ascii=False), "source": str(file_path)}]

def embed_and_upsert(chunks: List[Dict[str, Any]], index):
    embedder = HuggingFaceEmbeddings(model_name="sentence-transformers/all-MiniLM-L6-v2")
    batch = []
    for i, chunk in enumerate(chunks):
        text = chunk["text"]
        source = chunk["source"]
        embedding = embedder.embed_query(text)
        batch.append({"id": f"{source}-{i}", "values": embedding, "metadata": {"source": source, "text": text}})
        if len(batch) >= 32:
            index.upsert(vectors=batch)
            batch = []
    if batch:
        index.upsert(vectors=batch)


def main():
<<<<<<< HEAD
        if not PINECONE_API_KEY:
                raise RuntimeError("PINECONE_API_KEY not set in environment.")
        pc = Pinecone(api_key=PINECONE_API_KEY, environment=PINECONE_ENV)
        # Check/create index
        if INDEX_NAME not in [idx.name for idx in pc.list_indexes()]:
                pc.create_index(
                        name=INDEX_NAME,
                        dimension=1024,  # Make sure this matches your embedding size
                        metric="cosine",
                        spec=ServerlessSpec(cloud="gcp", region=PINECONE_ENV)
                )
        index = pc.Index(INDEX_NAME)
	files = get_all_json_files(DATA_DIR)
	print(f"Found {len(files)} files.")
	for file_path in files:
		print(f"Processing {file_path}")
		chunks = load_and_chunk_json(file_path)
		embed_and_upsert(chunks, index)
	print("Ingestion complete.")
=======
    if not PINECONE_API_KEY:
        raise RuntimeError("PINECONE_API_KEY not set in environment.")
    pc = Pinecone(api_key=PINECONE_API_KEY)
    # Check/create index
    if INDEX_NAME not in [idx.name for idx in pc.list_indexes()]:
        pc.create_index(
            name=INDEX_NAME,
            dimension=384,  # all-MiniLM-L6-v2 outputs 384-dim embeddings
            metric="cosine",
            spec=ServerlessSpec(cloud="gcp", region="us-central1")
        )
    index = pc.Index(INDEX_NAME)
    files = get_all_json_files(DATA_DIR)
    print(f"Found {len(files)} files.")
    for file_path in files:
        print(f"Processing {file_path}")
        chunks = load_and_chunk_json(file_path)
        embed_and_upsert(chunks, index)
    print("Ingestion complete.")
>>>>>>> deabc170

if __name__ == "__main__":
    main()<|MERGE_RESOLUTION|>--- conflicted
+++ resolved
@@ -80,27 +80,6 @@
 
 
 def main():
-<<<<<<< HEAD
-        if not PINECONE_API_KEY:
-                raise RuntimeError("PINECONE_API_KEY not set in environment.")
-        pc = Pinecone(api_key=PINECONE_API_KEY, environment=PINECONE_ENV)
-        # Check/create index
-        if INDEX_NAME not in [idx.name for idx in pc.list_indexes()]:
-                pc.create_index(
-                        name=INDEX_NAME,
-                        dimension=1024,  # Make sure this matches your embedding size
-                        metric="cosine",
-                        spec=ServerlessSpec(cloud="gcp", region=PINECONE_ENV)
-                )
-        index = pc.Index(INDEX_NAME)
-	files = get_all_json_files(DATA_DIR)
-	print(f"Found {len(files)} files.")
-	for file_path in files:
-		print(f"Processing {file_path}")
-		chunks = load_and_chunk_json(file_path)
-		embed_and_upsert(chunks, index)
-	print("Ingestion complete.")
-=======
     if not PINECONE_API_KEY:
         raise RuntimeError("PINECONE_API_KEY not set in environment.")
     pc = Pinecone(api_key=PINECONE_API_KEY)
@@ -120,7 +99,7 @@
         chunks = load_and_chunk_json(file_path)
         embed_and_upsert(chunks, index)
     print("Ingestion complete.")
->>>>>>> deabc170
+
 
 if __name__ == "__main__":
     main()