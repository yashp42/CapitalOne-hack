--- conflicted
+++ resolved
@@ -7,20 +7,12 @@
 """
 import json
 from pathlib import Path
-<<<<<<< HEAD
 from typing import List, Dict, Any
 
 from langchain.text_splitter import RecursiveCharacterTextSplitter
 from dotenv import load_dotenv
 from pinecone import Pinecone, ServerlessSpec
-=======
-from typing import Any, Dict, List
 
-from dotenv import load_dotenv
-
-
-load_dotenv()
->>>>>>> 3604fa63
 
 from embed_utils import embed_query, EMBEDDING_DIM
 
@@ -116,9 +108,6 @@
 
 
 if __name__ == "__main__":
-<<<<<<< HEAD
-        main()
-    
-=======
+
     main()
->>>>>>> 3604fa63
+
