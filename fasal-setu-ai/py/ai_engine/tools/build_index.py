--- conflicted
+++ resolved
@@ -1,15 +1,11 @@
 
-<<<<<<< HEAD
-"""Ingest JSON/text files, embed, and upsert to a Pinecone index."""
 
-=======
 """
 build_index.py: Ingests all static JSON/text files from data/static_json/, chunks them
 (JSON-aware), embeds with the `all-MiniLM-L6-v2` sentence-transformer (384‑dimensional),
 and upserts to a Pinecone index.
 """
 import os
->>>>>>> deabc170
 import json
 import os
 from pathlib import Path
@@ -21,9 +17,6 @@
 
 from embed_utils import embed_query, EMBEDDING_DIM
 
-<<<<<<< HEAD
-load_dotenv()
-=======
 
 
 # Use HuggingFaceEmbeddings for free, local embedding
@@ -36,7 +29,6 @@
     from pinecone import Pinecone, ServerlessSpec
 except ImportError:
     raise ImportError("Pinecone v7+ SDK is required. Please install with: pip install 'pinecone[grpc]'")
->>>>>>> deabc170
 
 DATA_DIR = Path(__file__).parent.parent.parent / "data" / "static_json"
 INDEX_NAME = "rag-index"
@@ -76,7 +68,7 @@
         return [{"text": json.dumps(data, ensure_ascii=False), "source": str(file_path)}]
 
 def embed_and_upsert(chunks: List[Dict[str, Any]], index):
-<<<<<<< HEAD
+
         batch = []
         for i, chunk in enumerate(chunks):
                 text = chunk["text"]
@@ -113,42 +105,4 @@
 
 if __name__ == "__main__":
         main()
-=======
-    embedder = HuggingFaceEmbeddings(model_name="sentence-transformers/all-MiniLM-L6-v2")
-    batch = []
-    for i, chunk in enumerate(chunks):
-        text = chunk["text"]
-        source = chunk["source"]
-        embedding = embedder.embed_query(text)
-        batch.append({"id": f"{source}-{i}", "values": embedding, "metadata": {"source": source, "text": text}})
-        if len(batch) >= 32:
-            index.upsert(vectors=batch)
-            batch = []
-    if batch:
-        index.upsert(vectors=batch)
-
-
-def main():
-    if not PINECONE_API_KEY:
-        raise RuntimeError("PINECONE_API_KEY not set in environment.")
-    pc = Pinecone(api_key=PINECONE_API_KEY)
-    # Check/create index
-    if INDEX_NAME not in [idx.name for idx in pc.list_indexes()]:
-        pc.create_index(
-            name=INDEX_NAME,
-            dimension=384,  # all-MiniLM-L6-v2 outputs 384-dim embeddings
-            metric="cosine",
-            spec=ServerlessSpec(cloud="gcp", region="us-central1")
-        )
-    index = pc.Index(INDEX_NAME)
-    files = get_all_json_files(DATA_DIR)
-    print(f"Found {len(files)} files.")
-    for file_path in files:
-        print(f"Processing {file_path}")
-        chunks = load_and_chunk_json(file_path)
-        embed_and_upsert(chunks, index)
-    print("Ingestion complete.")
-
-if __name__ == "__main__":
-    main()
->>>>>>> deabc170
+    