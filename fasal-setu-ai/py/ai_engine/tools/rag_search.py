"""Query Pinecone for top-k similar passages using shared embeddings."""

import os
from typing import Any, Dict

from dotenv import load_dotenv

load_dotenv()

# Use Pinecone's built-in embedder if available (v7+), else fallback to HuggingFaceEmbeddings
try:
    from pinecone import EmbeddingModel, Pinecone
    EMBEDDER = EmbeddingModel.from_pretrained("sentence-transformers/all-MiniLM-L6-v2")
    def embed_query(text):
        return EMBEDDER.embed_documents([text])[0]
except ImportError:
    try:
        from langchain_community.embeddings import HuggingFaceEmbeddings
        EMBEDDER = HuggingFaceEmbeddings(model_name="sentence-transformers/all-MiniLM-L6-v2")
        def embed_query(text):
            return EMBEDDER.embed_query(text)
    except ImportError:
        raise ImportError("Please install pinecone[grpc] or langchain-community: pip install pinecone[grpc] langchain-community")


INDEX_NAME = "rag-index"
PINECONE_API_KEY = os.environ.get("PINECONE_API_KEY")
PINECONE_ENV = os.environ.get("PINECONE_ENV", "us-east-1-aws")
# You can find your Pinecone environment string in the Pinecone Console
# (https://console.pinecone.io/) under your project settings or API keys. It
# looks like "gcp-starter", "us-east1-gcp", "us-east-1-aws", etc.


def rag_search(args: Dict[str, Any]) -> Dict[str, Any]:
<<<<<<< HEAD
    """
    Args should include:
        query: str
        top_k: int (default 5)
        filters: dict or individual keys like state/district/crop
    Returns:
        {data: [{text, source_stamp}], source_stamp}
    """
=======

    """Return passages similar to ``args['query']`` from the Pinecone index."""

>>>>>>> 1dcb1967
    query = args.get("query")
    top_k = args.get("top_k", 5)
    if not query:
        return {"data": [], "source_stamp": "no_query"}
    if not PINECONE_API_KEY:
        raise RuntimeError("PINECONE_API_KEY not set in environment.")


    pc = Pinecone(api_key=PINECONE_API_KEY)

    index = pc.Index(INDEX_NAME)
    query_vec = embed_query(query)
<<<<<<< HEAD
    filter_params = args.get("filters", {})
    # Allow simple equality filters via top-level args
    for key in ("state", "district", "crop"):
        if key in args:
            filter_params[key] = {"$eq": args[key]}
    res = index.query(vector=query_vec, top_k=top_k, include_metadata=True, filter=filter_params or None)
=======
    res = index.query(vector=query_vec, top_k=top_k, include_metadata=True)

>>>>>>> 1dcb1967
    # Pinecone v7 returns .matches (list), or dict with "matches"
    matches = getattr(res, "matches", None)
    if matches is None and isinstance(res, dict):
        matches = res.get("matches", [])

    passages = []
    for match in matches or []:
        meta = match.get("metadata", {})

        passages.append({
            "text": meta.get("text", ""),
            "source_stamp": meta.get("source", "")
        })

    return {"data": passages, "source_stamp": "pinecone_rag"}

<|MERGE_RESOLUTION|>--- conflicted
+++ resolved
@@ -32,20 +32,10 @@
 
 
 def rag_search(args: Dict[str, Any]) -> Dict[str, Any]:
-<<<<<<< HEAD
-    """
-    Args should include:
-        query: str
-        top_k: int (default 5)
-        filters: dict or individual keys like state/district/crop
-    Returns:
-        {data: [{text, source_stamp}], source_stamp}
-    """
-=======
 
     """Return passages similar to ``args['query']`` from the Pinecone index."""
 
->>>>>>> 1dcb1967
+
     query = args.get("query")
     top_k = args.get("top_k", 5)
     if not query:
@@ -58,17 +48,10 @@
 
     index = pc.Index(INDEX_NAME)
     query_vec = embed_query(query)
-<<<<<<< HEAD
-    filter_params = args.get("filters", {})
-    # Allow simple equality filters via top-level args
-    for key in ("state", "district", "crop"):
-        if key in args:
-            filter_params[key] = {"$eq": args[key]}
-    res = index.query(vector=query_vec, top_k=top_k, include_metadata=True, filter=filter_params or None)
-=======
+
     res = index.query(vector=query_vec, top_k=top_k, include_metadata=True)
 
->>>>>>> 1dcb1967
+
     # Pinecone v7 returns .matches (list), or dict with "matches"
     matches = getattr(res, "matches", None)
     if matches is None and isinstance(res, dict):
@@ -85,3 +68,4 @@
 
     return {"data": passages, "source_stamp": "pinecone_rag"}
 
+
