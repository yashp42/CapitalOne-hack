"""Query Pinecone for top-k similar passages using shared embeddings."""

import os
<<<<<<< HEAD
from typing import Dict, Any

from dotenv import load_dotenv
from pinecone import Pinecone

from embed_utils import embed_query

load_dotenv()
=======
from typing import Any, Dict

from dotenv import load_dotenv

load_dotenv()

# Use Pinecone's built-in embedder if available (v7+), else fallback to HuggingFaceEmbeddings
try:
    from pinecone import EmbeddingModel, Pinecone
    EMBEDDER = EmbeddingModel.from_pretrained("sentence-transformers/all-MiniLM-L6-v2")
    def embed_query(text):
        return EMBEDDER.embed_documents([text])[0]
except ImportError:
    try:
        from langchain_community.embeddings import HuggingFaceEmbeddings
        EMBEDDER = HuggingFaceEmbeddings(model_name="sentence-transformers/all-MiniLM-L6-v2")
        def embed_query(text):
            return EMBEDDER.embed_query(text)
    except ImportError:
        raise ImportError("Please install pinecone[grpc] or langchain-community: pip install pinecone[grpc] langchain-community")
>>>>>>> 3604fa63

INDEX_NAME = "rag-index"
PINECONE_API_KEY = os.environ.get("PINECONE_API_KEY")
PINECONE_ENV = os.environ.get("PINECONE_ENV", "us-east-1-aws")
# You can find your Pinecone environment string in the Pinecone Console
# (https://console.pinecone.io/) under your project settings or API keys. It
# looks like "gcp-starter", "us-east1-gcp", "us-east-1-aws", etc.


def rag_search(args: Dict[str, Any]) -> Dict[str, Any]:
<<<<<<< HEAD
    """Return passages similar to ``args['query']`` from the Pinecone index."""

=======
    """
    Args should include:
        query: str
        top_k: int (default 5)
    Returns:
        {
            data: [
                {
                    text: str,
                    source_stamp: {"title": str, "url": str, "date": str}
                }
            ],
            source_stamp: str
        }
    """
>>>>>>> 3604fa63
    query = args.get("query")
    top_k = args.get("top_k", 5)
    if not query:
        return {"data": [], "source_stamp": "no_query"}
    if not PINECONE_API_KEY:
        raise RuntimeError("PINECONE_API_KEY not set in environment.")
<<<<<<< HEAD

    pc = Pinecone(api_key=PINECONE_API_KEY)
=======
    pc = Pinecone(api_key=PINECONE_API_KEY, environment=PINECONE_ENV)
>>>>>>> 3604fa63
    index = pc.Index(INDEX_NAME)
    query_vec = embed_query(query)
    res = index.query(vector=query_vec, top_k=top_k, include_metadata=True)

    # Pinecone v7 returns .matches (list), or dict with "matches"
    matches = getattr(res, "matches", None)
    if matches is None and isinstance(res, dict):
        matches = res.get("matches", [])

    passages = []
    for match in matches or []:
        meta = match.get("metadata", {})

        passages.append({
            "text": meta.get("text", ""),
            "source_stamp": meta.get("source", "")
        })

<<<<<<< HEAD
    return {"data": passages, "source_stamp": "pinecone_rag"}
=======
    return {"data": passages, "source_stamp": "pinecone_rag"}
>>>>>>> 3604fa63
<|MERGE_RESOLUTION|>--- conflicted
+++ resolved
@@ -1,16 +1,6 @@
 """Query Pinecone for top-k similar passages using shared embeddings."""
 
 import os
-<<<<<<< HEAD
-from typing import Dict, Any
-
-from dotenv import load_dotenv
-from pinecone import Pinecone
-
-from embed_utils import embed_query
-
-load_dotenv()
-=======
 from typing import Any, Dict
 
 from dotenv import load_dotenv
@@ -31,7 +21,7 @@
             return EMBEDDER.embed_query(text)
     except ImportError:
         raise ImportError("Please install pinecone[grpc] or langchain-community: pip install pinecone[grpc] langchain-community")
->>>>>>> 3604fa63
+
 
 INDEX_NAME = "rag-index"
 PINECONE_API_KEY = os.environ.get("PINECONE_API_KEY")
@@ -42,38 +32,19 @@
 
 
 def rag_search(args: Dict[str, Any]) -> Dict[str, Any]:
-<<<<<<< HEAD
+
     """Return passages similar to ``args['query']`` from the Pinecone index."""
 
-=======
-    """
-    Args should include:
-        query: str
-        top_k: int (default 5)
-    Returns:
-        {
-            data: [
-                {
-                    text: str,
-                    source_stamp: {"title": str, "url": str, "date": str}
-                }
-            ],
-            source_stamp: str
-        }
-    """
->>>>>>> 3604fa63
     query = args.get("query")
     top_k = args.get("top_k", 5)
     if not query:
         return {"data": [], "source_stamp": "no_query"}
     if not PINECONE_API_KEY:
         raise RuntimeError("PINECONE_API_KEY not set in environment.")
-<<<<<<< HEAD
+
 
     pc = Pinecone(api_key=PINECONE_API_KEY)
-=======
-    pc = Pinecone(api_key=PINECONE_API_KEY, environment=PINECONE_ENV)
->>>>>>> 3604fa63
+
     index = pc.Index(INDEX_NAME)
     query_vec = embed_query(query)
     res = index.query(vector=query_vec, top_k=top_k, include_metadata=True)
@@ -92,8 +63,5 @@
             "source_stamp": meta.get("source", "")
         })
 
-<<<<<<< HEAD
     return {"data": passages, "source_stamp": "pinecone_rag"}
-=======
-    return {"data": passages, "source_stamp": "pinecone_rag"}
->>>>>>> 3604fa63
+
